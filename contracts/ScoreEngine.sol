// SPDX-License-Identifier: MIT
pragma solidity ^0.8.0;

import "@openzeppelin/contracts/access/Ownable.sol";
import "./StakeholderRegistry.sol";
import "./DisputeManager.sol";
import "./ProductManager.sol";
import "@openzeppelin/contracts/token/ERC20/IERC20.sol";


/**
 * @title ScoreEngine
 * @dev This contract enforces who can rate whom and which score types are valid,
 *      based on the roles in the StakeholderRegistry.
 *      It now also tracks a "confidence score" for factories and retailers.
 *      The global score for each score type is updated using an exponential moving average (EMA)
 *      where the smoothing factor (alpha) is modified by the rater's confidence score.
 */
contract ScoreEngine is Ownable {
    // Reference to your StakeholderRegistry
    StakeholderRegistry private registry;

    // Reference to the DisputeManager (if needed)
    DisputeManager private disputeManager;

    // Reference to the ProductManager
    ProductManager public productManager;


    // Constant base alpha, expressed as an integer percentage (e.g., 10 means 10%)
    uint256 public constant BASE_ALPHA = 1;
    // Precision constant for fixed-point arithmetic
    uint256 public constant PRECISION = 1e18;
    
    uint256 public constant REWARD_AMOUNT = 10 * 1e18; // Fixed reward: 10 PTK

    IERC20 public token;

    /**
     * @dev Enum of all possible score types.
     */
    enum ScoreType {
        TRUST,              // 0
        DELIVERY_SPEED,     // 1
        MATERIAL_QUALITY,   // 2
        PRODUCT_QUALITY,    // 3
        WARRANTY,           // 4
        ECO_RATING,         // 5
        PACKAGING,          // 6
        TRANSPARENCY,       // 7
        ACCURACY,           // 8
        DELIVERY,           // 9
        PRICE_FAIRNESS,     // 10
        RETURN_POLICY       // 11
    }

    /**
     * @dev Structure to hold an individual rating record.
     */
    struct Score {
        ScoreType scoreType;
        uint256 value;        // Using uint256 for fixed-point values
        address rater;
        uint256 timestamp;
    }

    // Mapping from stakeholderAddress to array of all scores received.
    mapping(address => Score[]) private stakeholderScores;

    // Global score per score type, tracked as an EMA.
    mapping(address => mapping(ScoreType => uint256)) public globalScoresByType;
    // Count of ratings for each stakeholder and score type.
    mapping(address => mapping(ScoreType => uint256)) private scoreCountsByType;

    // Confidence score for factories and retailers (0..100).
    mapping(address => uint256) public confidenceScores;

    // Score history with unique IDs.
    uint256 private scoreIdCounter;
    struct ScoreRecord {
        ScoreType scoreType;
        uint256 value;
        address rater;
        uint256 timestamp;
    }
    mapping(uint256 => ScoreRecord) private scoreHistory;
    mapping(address => uint256[]) private stakeholderScoreIds;

    // Event emitted whenever a new score is assigned.
    event ScoreAssigned(
        address indexed rater,
        address indexed rated,
        ScoreType scoreType,
        uint256 value,
        uint256 timestamp,
        uint256 scoreId
    );

    /**
     * @dev Constructor sets references to StakeholderRegistry and DisputeManager.
     */
    constructor (address _registryAddress, address _disputeManagerAddress, address _token, address _productManagerAddress) Ownable(msg.sender) {
        registry = StakeholderRegistry(_registryAddress);
        disputeManager = DisputeManager(payable(_disputeManagerAddress));
        token = IERC20(_token);
        productManager = ProductManager(_productManagerAddress);
    }

    /**
     * @notice Rate a stakeholder with a specific score type and numeric value.
     */
    function rateStakeholder(
        address _rated,
        ScoreType _scoreType,
        uint8 _value
    ) external {
        require(_value > 0 && _value <= 10, "Score value must be between 1 and 10");
        require(registry.isRegistered(_rated), "Rated stakeholder not registered");

        // Identify roles of rater and rated.
        StakeholderRegistry.Role raterRole = registry.getRole(tx.origin);
        StakeholderRegistry.Role ratedRole = registry.getRole(_rated);

        require(raterRole != StakeholderRegistry.Role.None, "Rater not valid");
        require(ratedRole != StakeholderRegistry.Role.None, "Rated not valid");
        require(
            canRate(raterRole, ratedRole, _scoreType),
            "Invalid role or score type for this rating"
        );

<<<<<<< HEAD
        uint256 newEMA;
        if (scoreCountsByType[_rated][_scoreType] == 0) {
            if (raterRole == StakeholderRegistry.Role.Factory || raterRole == StakeholderRegistry.Role.Retailer) {
                if (confidenceScores[msg.sender] == 0) {
                    confidenceScores[msg.sender] = 100;
                }
            }
=======
        //initialize condifenceScores
        if (confidenceScores[tx.origin] == 0) {
            confidenceScores[tx.origin] = 100;
        }

        // Compute the new exponential moving average (EMA) for this score type.
        uint256 newEMA;
        if (scoreCountsByType[_rated][_scoreType] == 0) {
            // First rating: set EMA to the raw value scaled by PRECISION.
>>>>>>> 8efacaa0
            newEMA = uint256(_value) * PRECISION;
        } else {
            uint effectiveAlpha;
            if (raterRole == StakeholderRegistry.Role.Factory || raterRole == StakeholderRegistry.Role.Retailer) {
                effectiveAlpha = (BASE_ALPHA * confidenceScores[tx.origin]) / 100;
            } else {
                effectiveAlpha = BASE_ALPHA;
            }
            newEMA = (effectiveAlpha * (uint256(_value) * PRECISION) + (100 - effectiveAlpha) * globalScoresByType[_rated][_scoreType]) / 100;
        }
        globalScoresByType[_rated][_scoreType] = newEMA;
        scoreCountsByType[_rated][_scoreType]++;

        Score memory newScore = Score({
            scoreType: _scoreType,
            value: newEMA,
            rater: tx.origin,
            timestamp: block.timestamp
        });
        stakeholderScores[_rated].push(newScore);

        scoreIdCounter++;
        uint256 newScoreId = scoreIdCounter;
        scoreHistory[newScoreId] = ScoreRecord({
            scoreType: _scoreType,
            value: newEMA,
            rater: tx.origin,
            timestamp: block.timestamp
        });
        stakeholderScoreIds[_rated].push(newScoreId);

        emit ScoreAssigned(tx.origin, _rated, _scoreType, newEMA, block.timestamp, newScoreId);

        // handle returning of small reward for article review that was included in the initial price of the device
        if(raterRole == StakeholderRegistry.Role.Consumer && ratedRole == StakeholderRegistry.Role.Factory) {
            require(address(token) != address(0), "Token address not set");
            require(token.balanceOf(address(this)) >= REWARD_AMOUNT, "Insufficient reward funds in contract");
            bool sent = token.transfer(tx.origin, REWARD_AMOUNT);
            require(sent, "Token transfer failed");
        }
    }

    /**
     * @notice Updates the rater's confidence score after a dispute.
     */
    function updateConfidenceAfterDispute(
        DisputeManager.Dispute memory _dispute
    ) external onlyOwner {
        address rater = _dispute.respondent;
        StakeholderRegistry.Role role = registry.getRole(rater);
        require(
            role == StakeholderRegistry.Role.Factory || role == StakeholderRegistry.Role.Retailer,
            "Confidence score only applies to factories/retailers"
        );

        if (confidenceScores[rater] == 0) {
            confidenceScores[rater] = 100;
        }

        uint votesAgainst = _dispute.votesForChallenger;
        uint totalVotes = _dispute.votesForChallenger + _dispute.votesForRespondent;
        if (totalVotes == 0) {
            return;
        }

        uint x = (votesAgainst * 100) / totalVotes;
        uint penaltyFactor = 2 * (x - 50);
        uint maxPenalty = 20;
        uint actualPenalty = (penaltyFactor * maxPenalty) / 100;
        uint oldConfidence = confidenceScores[rater];
        uint newConfidence = (oldConfidence * (100 - actualPenalty)) / 100;

        confidenceScores[rater] = newConfidence;
    }

    /**
     * @notice Returns all scores received by a stakeholder.
     */
    function getScores(address _stakeholder)
        external
        view
        returns (Score[] memory)
    {
        return stakeholderScores[_stakeholder];
    }

    /**
     * @notice Returns score IDs for a stakeholder.
     */
    function getStakeholderScoreIds(address _stakeholder)
        external
        view
        returns (uint256[] memory)
    {
        return stakeholderScoreIds[_stakeholder];
    }

    /**
     * @notice Returns a ScoreRecord by its ID.
     */
    function getScoreById(uint256 _scoreId)
        external
        view
        returns (ScoreRecord memory)
    {
        return scoreHistory[_scoreId];
    }

    /**
     * @dev Checks if a given (raterRole, ratedRole, scoreType) combination is valid.
     */
    function canRate(
        StakeholderRegistry.Role raterRole,
        StakeholderRegistry.Role ratedRole,
        ScoreType scoreType
    ) internal pure returns (bool) {
        if (ratedRole == StakeholderRegistry.Role.Supplier && raterRole == StakeholderRegistry.Role.Factory) {
            return (
                scoreType == ScoreType.TRUST ||
                scoreType == ScoreType.DELIVERY_SPEED ||
                scoreType == ScoreType.MATERIAL_QUALITY
            );
        }
        if (ratedRole == StakeholderRegistry.Role.Factory && raterRole == StakeholderRegistry.Role.Consumer) {
            return (
                scoreType == ScoreType.PRODUCT_QUALITY ||
                scoreType == ScoreType.WARRANTY ||
                scoreType == ScoreType.ECO_RATING
            );
        }
        if (ratedRole == StakeholderRegistry.Role.Distributor && raterRole == StakeholderRegistry.Role.Retailer) {
            return (
                scoreType == ScoreType.PACKAGING ||
                scoreType == ScoreType.TRANSPARENCY ||
                scoreType == ScoreType.ACCURACY
            );
        }
        if (ratedRole == StakeholderRegistry.Role.Retailer && raterRole == StakeholderRegistry.Role.Consumer) {
            return (
                scoreType == ScoreType.DELIVERY ||
                scoreType == ScoreType.PRICE_FAIRNESS ||
                scoreType == ScoreType.RETURN_POLICY
            );
        }
        return false;
    }

    /**
     * @notice Sets a manual score for a stakeholder without any verification.
     *         This function is intended for administrative use (e.g., seeding the database).
     * @param _stakeholder The address of the stakeholder.
     * @param _scoreType The score type.
     * @param _newScore The new score value (should be scaled by PRECISION, e.g., 8 * PRECISION for a score of 8).
     */
    function setManualScore(
        address _stakeholder,
        ScoreType _scoreType,
        uint256 _newScore
    ) external {
        // Set the global score manually
        globalScoresByType[_stakeholder][_scoreType] = _newScore;
        // Reset the count for this score type (or set it to 1 to indicate manual update)
        scoreCountsByType[_stakeholder][_scoreType] = 1;

        // Record a manual score entry in the score history
        scoreIdCounter++;
        uint256 manualScoreId = scoreIdCounter;
        scoreHistory[manualScoreId] = ScoreRecord({
            scoreType: _scoreType,
            value: _newScore,
            rater: msg.sender,
            timestamp: block.timestamp
        });
        stakeholderScoreIds[_stakeholder].push(manualScoreId);

        emit ScoreAssigned(msg.sender, _stakeholder, _scoreType, _newScore, block.timestamp, manualScoreId);
    }


    /**
 * @dev Returns an array of applicable score type IDs for the given stakeholder address.
 * For example, if the stakeholder is a retailer (role = 4), it returns [10, 11, 12].
 * You can extend this function to support additional roles.
 * @param stakeholder The address of the stakeholder.
 * @return An array of score type IDs.
 */
function getApplicableScoreTypes(address stakeholder) public view returns (uint8[] memory) {
    uint256 role = uint256(registry.getRole(stakeholder));
    uint8[] memory scoreTypes;

    if (role == 1) {
    scoreTypes = new uint8[](3);
        scoreTypes[0] = 0;
        scoreTypes[1] = 1;
        scoreTypes[2] = 2;
    } else if (role == 2) {
        scoreTypes = new uint8[](3);
        scoreTypes[0] = 3;
        scoreTypes[1] = 4;
        scoreTypes[2] = 5;
    } else if (role == 3) {
        scoreTypes = new uint8[](3);
        scoreTypes[0] = 6;
        scoreTypes[1] = 7;
        scoreTypes[2] = 8;
    } else if (role == 4) {
        scoreTypes = new uint8[](3);
        scoreTypes[0] = 9;
        scoreTypes[1] = 10;
        scoreTypes[2] = 11;
    } 
    return scoreTypes;

}
/**
 * @notice Returns an array of global scores for the given stakeholder based on the applicable score types.
 * @param stakeholder The address of the stakeholder.
 * @return An array of global score values.
 */
function getStakeholderGlobalScores(address stakeholder) external view returns (uint256[] memory) {
    // Retrieve the applicable score types for the stakeholder.
    uint8[] memory types = getApplicableScoreTypes(stakeholder);
    // Create an array to hold the global scores for these score types.
    uint256[] memory scores = new uint256[](types.length);
    
    // Loop over the applicable score types.
    for (uint256 i = 0; i < types.length; i++) {
        // Convert the uint8 score type to the ScoreType enum and retrieve the global score.
        scores[i] = globalScoresByType[stakeholder][ScoreType(types[i])];
    }
    
    return scores;
}

}








<|MERGE_RESOLUTION|>--- conflicted
+++ resolved
@@ -1,392 +1,393 @@
-// SPDX-License-Identifier: MIT
-pragma solidity ^0.8.0;
-
-import "@openzeppelin/contracts/access/Ownable.sol";
-import "./StakeholderRegistry.sol";
-import "./DisputeManager.sol";
-import "./ProductManager.sol";
-import "@openzeppelin/contracts/token/ERC20/IERC20.sol";
-
-
-/**
- * @title ScoreEngine
- * @dev This contract enforces who can rate whom and which score types are valid,
- *      based on the roles in the StakeholderRegistry.
- *      It now also tracks a "confidence score" for factories and retailers.
- *      The global score for each score type is updated using an exponential moving average (EMA)
- *      where the smoothing factor (alpha) is modified by the rater's confidence score.
- */
-contract ScoreEngine is Ownable {
-    // Reference to your StakeholderRegistry
-    StakeholderRegistry private registry;
-
-    // Reference to the DisputeManager (if needed)
-    DisputeManager private disputeManager;
-
-    // Reference to the ProductManager
-    ProductManager public productManager;
-
-
-    // Constant base alpha, expressed as an integer percentage (e.g., 10 means 10%)
-    uint256 public constant BASE_ALPHA = 1;
-    // Precision constant for fixed-point arithmetic
-    uint256 public constant PRECISION = 1e18;
-    
-    uint256 public constant REWARD_AMOUNT = 10 * 1e18; // Fixed reward: 10 PTK
-
-    IERC20 public token;
-
-    /**
-     * @dev Enum of all possible score types.
-     */
-    enum ScoreType {
-        TRUST,              // 0
-        DELIVERY_SPEED,     // 1
-        MATERIAL_QUALITY,   // 2
-        PRODUCT_QUALITY,    // 3
-        WARRANTY,           // 4
-        ECO_RATING,         // 5
-        PACKAGING,          // 6
-        TRANSPARENCY,       // 7
-        ACCURACY,           // 8
-        DELIVERY,           // 9
-        PRICE_FAIRNESS,     // 10
-        RETURN_POLICY       // 11
-    }
-
-    /**
-     * @dev Structure to hold an individual rating record.
-     */
-    struct Score {
-        ScoreType scoreType;
-        uint256 value;        // Using uint256 for fixed-point values
-        address rater;
-        uint256 timestamp;
-    }
-
-    // Mapping from stakeholderAddress to array of all scores received.
-    mapping(address => Score[]) private stakeholderScores;
-
-    // Global score per score type, tracked as an EMA.
-    mapping(address => mapping(ScoreType => uint256)) public globalScoresByType;
-    // Count of ratings for each stakeholder and score type.
-    mapping(address => mapping(ScoreType => uint256)) private scoreCountsByType;
-
-    // Confidence score for factories and retailers (0..100).
-    mapping(address => uint256) public confidenceScores;
-
-    // Score history with unique IDs.
-    uint256 private scoreIdCounter;
-    struct ScoreRecord {
-        ScoreType scoreType;
-        uint256 value;
-        address rater;
-        uint256 timestamp;
-    }
-    mapping(uint256 => ScoreRecord) private scoreHistory;
-    mapping(address => uint256[]) private stakeholderScoreIds;
-
-    // Event emitted whenever a new score is assigned.
-    event ScoreAssigned(
-        address indexed rater,
-        address indexed rated,
-        ScoreType scoreType,
-        uint256 value,
-        uint256 timestamp,
-        uint256 scoreId
-    );
-
-    /**
-     * @dev Constructor sets references to StakeholderRegistry and DisputeManager.
-     */
-    constructor (address _registryAddress, address _disputeManagerAddress, address _token, address _productManagerAddress) Ownable(msg.sender) {
-        registry = StakeholderRegistry(_registryAddress);
-        disputeManager = DisputeManager(payable(_disputeManagerAddress));
-        token = IERC20(_token);
-        productManager = ProductManager(_productManagerAddress);
-    }
-
-    /**
-     * @notice Rate a stakeholder with a specific score type and numeric value.
-     */
-    function rateStakeholder(
-        address _rated,
-        ScoreType _scoreType,
-        uint8 _value
-    ) external {
-        require(_value > 0 && _value <= 10, "Score value must be between 1 and 10");
-        require(registry.isRegistered(_rated), "Rated stakeholder not registered");
-
-        // Identify roles of rater and rated.
-        StakeholderRegistry.Role raterRole = registry.getRole(tx.origin);
-        StakeholderRegistry.Role ratedRole = registry.getRole(_rated);
-
-        require(raterRole != StakeholderRegistry.Role.None, "Rater not valid");
-        require(ratedRole != StakeholderRegistry.Role.None, "Rated not valid");
-        require(
-            canRate(raterRole, ratedRole, _scoreType),
-            "Invalid role or score type for this rating"
-        );
-
-<<<<<<< HEAD
-        uint256 newEMA;
-        if (scoreCountsByType[_rated][_scoreType] == 0) {
-            if (raterRole == StakeholderRegistry.Role.Factory || raterRole == StakeholderRegistry.Role.Retailer) {
-                if (confidenceScores[msg.sender] == 0) {
-                    confidenceScores[msg.sender] = 100;
-                }
-            }
-=======
-        //initialize condifenceScores
-        if (confidenceScores[tx.origin] == 0) {
-            confidenceScores[tx.origin] = 100;
-        }
-
-        // Compute the new exponential moving average (EMA) for this score type.
-        uint256 newEMA;
-        if (scoreCountsByType[_rated][_scoreType] == 0) {
-            // First rating: set EMA to the raw value scaled by PRECISION.
->>>>>>> 8efacaa0
-            newEMA = uint256(_value) * PRECISION;
-        } else {
-            uint effectiveAlpha;
-            if (raterRole == StakeholderRegistry.Role.Factory || raterRole == StakeholderRegistry.Role.Retailer) {
-                effectiveAlpha = (BASE_ALPHA * confidenceScores[tx.origin]) / 100;
-            } else {
-                effectiveAlpha = BASE_ALPHA;
-            }
-            newEMA = (effectiveAlpha * (uint256(_value) * PRECISION) + (100 - effectiveAlpha) * globalScoresByType[_rated][_scoreType]) / 100;
-        }
-        globalScoresByType[_rated][_scoreType] = newEMA;
-        scoreCountsByType[_rated][_scoreType]++;
-
-        Score memory newScore = Score({
-            scoreType: _scoreType,
-            value: newEMA,
-            rater: tx.origin,
-            timestamp: block.timestamp
-        });
-        stakeholderScores[_rated].push(newScore);
-
-        scoreIdCounter++;
-        uint256 newScoreId = scoreIdCounter;
-        scoreHistory[newScoreId] = ScoreRecord({
-            scoreType: _scoreType,
-            value: newEMA,
-            rater: tx.origin,
-            timestamp: block.timestamp
-        });
-        stakeholderScoreIds[_rated].push(newScoreId);
-
-        emit ScoreAssigned(tx.origin, _rated, _scoreType, newEMA, block.timestamp, newScoreId);
-
-        // handle returning of small reward for article review that was included in the initial price of the device
-        if(raterRole == StakeholderRegistry.Role.Consumer && ratedRole == StakeholderRegistry.Role.Factory) {
-            require(address(token) != address(0), "Token address not set");
-            require(token.balanceOf(address(this)) >= REWARD_AMOUNT, "Insufficient reward funds in contract");
-            bool sent = token.transfer(tx.origin, REWARD_AMOUNT);
-            require(sent, "Token transfer failed");
-        }
-    }
-
-    /**
-     * @notice Updates the rater's confidence score after a dispute.
-     */
-    function updateConfidenceAfterDispute(
-        DisputeManager.Dispute memory _dispute
-    ) external onlyOwner {
-        address rater = _dispute.respondent;
-        StakeholderRegistry.Role role = registry.getRole(rater);
-        require(
-            role == StakeholderRegistry.Role.Factory || role == StakeholderRegistry.Role.Retailer,
-            "Confidence score only applies to factories/retailers"
-        );
-
-        if (confidenceScores[rater] == 0) {
-            confidenceScores[rater] = 100;
-        }
-
-        uint votesAgainst = _dispute.votesForChallenger;
-        uint totalVotes = _dispute.votesForChallenger + _dispute.votesForRespondent;
-        if (totalVotes == 0) {
-            return;
-        }
-
-        uint x = (votesAgainst * 100) / totalVotes;
-        uint penaltyFactor = 2 * (x - 50);
-        uint maxPenalty = 20;
-        uint actualPenalty = (penaltyFactor * maxPenalty) / 100;
-        uint oldConfidence = confidenceScores[rater];
-        uint newConfidence = (oldConfidence * (100 - actualPenalty)) / 100;
-
-        confidenceScores[rater] = newConfidence;
-    }
-
-    /**
-     * @notice Returns all scores received by a stakeholder.
-     */
-    function getScores(address _stakeholder)
-        external
-        view
-        returns (Score[] memory)
-    {
-        return stakeholderScores[_stakeholder];
-    }
-
-    /**
-     * @notice Returns score IDs for a stakeholder.
-     */
-    function getStakeholderScoreIds(address _stakeholder)
-        external
-        view
-        returns (uint256[] memory)
-    {
-        return stakeholderScoreIds[_stakeholder];
-    }
-
-    /**
-     * @notice Returns a ScoreRecord by its ID.
-     */
-    function getScoreById(uint256 _scoreId)
-        external
-        view
-        returns (ScoreRecord memory)
-    {
-        return scoreHistory[_scoreId];
-    }
-
-    /**
-     * @dev Checks if a given (raterRole, ratedRole, scoreType) combination is valid.
-     */
-    function canRate(
-        StakeholderRegistry.Role raterRole,
-        StakeholderRegistry.Role ratedRole,
-        ScoreType scoreType
-    ) internal pure returns (bool) {
-        if (ratedRole == StakeholderRegistry.Role.Supplier && raterRole == StakeholderRegistry.Role.Factory) {
-            return (
-                scoreType == ScoreType.TRUST ||
-                scoreType == ScoreType.DELIVERY_SPEED ||
-                scoreType == ScoreType.MATERIAL_QUALITY
-            );
-        }
-        if (ratedRole == StakeholderRegistry.Role.Factory && raterRole == StakeholderRegistry.Role.Consumer) {
-            return (
-                scoreType == ScoreType.PRODUCT_QUALITY ||
-                scoreType == ScoreType.WARRANTY ||
-                scoreType == ScoreType.ECO_RATING
-            );
-        }
-        if (ratedRole == StakeholderRegistry.Role.Distributor && raterRole == StakeholderRegistry.Role.Retailer) {
-            return (
-                scoreType == ScoreType.PACKAGING ||
-                scoreType == ScoreType.TRANSPARENCY ||
-                scoreType == ScoreType.ACCURACY
-            );
-        }
-        if (ratedRole == StakeholderRegistry.Role.Retailer && raterRole == StakeholderRegistry.Role.Consumer) {
-            return (
-                scoreType == ScoreType.DELIVERY ||
-                scoreType == ScoreType.PRICE_FAIRNESS ||
-                scoreType == ScoreType.RETURN_POLICY
-            );
-        }
-        return false;
-    }
-
-    /**
-     * @notice Sets a manual score for a stakeholder without any verification.
-     *         This function is intended for administrative use (e.g., seeding the database).
-     * @param _stakeholder The address of the stakeholder.
-     * @param _scoreType The score type.
-     * @param _newScore The new score value (should be scaled by PRECISION, e.g., 8 * PRECISION for a score of 8).
-     */
-    function setManualScore(
-        address _stakeholder,
-        ScoreType _scoreType,
-        uint256 _newScore
-    ) external {
-        // Set the global score manually
-        globalScoresByType[_stakeholder][_scoreType] = _newScore;
-        // Reset the count for this score type (or set it to 1 to indicate manual update)
-        scoreCountsByType[_stakeholder][_scoreType] = 1;
-
-        // Record a manual score entry in the score history
-        scoreIdCounter++;
-        uint256 manualScoreId = scoreIdCounter;
-        scoreHistory[manualScoreId] = ScoreRecord({
-            scoreType: _scoreType,
-            value: _newScore,
-            rater: msg.sender,
-            timestamp: block.timestamp
-        });
-        stakeholderScoreIds[_stakeholder].push(manualScoreId);
-
-        emit ScoreAssigned(msg.sender, _stakeholder, _scoreType, _newScore, block.timestamp, manualScoreId);
-    }
-
-
-    /**
- * @dev Returns an array of applicable score type IDs for the given stakeholder address.
- * For example, if the stakeholder is a retailer (role = 4), it returns [10, 11, 12].
- * You can extend this function to support additional roles.
- * @param stakeholder The address of the stakeholder.
- * @return An array of score type IDs.
- */
-function getApplicableScoreTypes(address stakeholder) public view returns (uint8[] memory) {
-    uint256 role = uint256(registry.getRole(stakeholder));
-    uint8[] memory scoreTypes;
-
-    if (role == 1) {
-    scoreTypes = new uint8[](3);
-        scoreTypes[0] = 0;
-        scoreTypes[1] = 1;
-        scoreTypes[2] = 2;
-    } else if (role == 2) {
-        scoreTypes = new uint8[](3);
-        scoreTypes[0] = 3;
-        scoreTypes[1] = 4;
-        scoreTypes[2] = 5;
-    } else if (role == 3) {
-        scoreTypes = new uint8[](3);
-        scoreTypes[0] = 6;
-        scoreTypes[1] = 7;
-        scoreTypes[2] = 8;
-    } else if (role == 4) {
-        scoreTypes = new uint8[](3);
-        scoreTypes[0] = 9;
-        scoreTypes[1] = 10;
-        scoreTypes[2] = 11;
-    } 
-    return scoreTypes;
-
-}
-/**
- * @notice Returns an array of global scores for the given stakeholder based on the applicable score types.
- * @param stakeholder The address of the stakeholder.
- * @return An array of global score values.
- */
-function getStakeholderGlobalScores(address stakeholder) external view returns (uint256[] memory) {
-    // Retrieve the applicable score types for the stakeholder.
-    uint8[] memory types = getApplicableScoreTypes(stakeholder);
-    // Create an array to hold the global scores for these score types.
-    uint256[] memory scores = new uint256[](types.length);
-    
-    // Loop over the applicable score types.
-    for (uint256 i = 0; i < types.length; i++) {
-        // Convert the uint8 score type to the ScoreType enum and retrieve the global score.
-        scores[i] = globalScoresByType[stakeholder][ScoreType(types[i])];
-    }
-    
-    return scores;
-}
-
-}
-
-
-
-
-
-
-
-
+// SPDX-License-Identifier: MIT
+pragma solidity ^0.8.0;
+
+import "@openzeppelin/contracts/access/Ownable.sol";
+import "./StakeholderRegistry.sol";
+import "./DisputeManager.sol";
+import "./ProductManager.sol";
+import "@openzeppelin/contracts/token/ERC20/IERC20.sol";
+
+
+/**
+ * @title ScoreEngine
+ * @dev This contract enforces who can rate whom and which score types are valid,
+ *      based on the roles in the StakeholderRegistry.
+ *      It now also tracks a "confidence score" for factories and retailers.
+ *      The global score for each score type is updated using an exponential moving average (EMA)
+ *      where the smoothing factor (alpha) is modified by the rater's confidence score.
+ */
+contract ScoreEngine is Ownable {
+    // Reference to your StakeholderRegistry
+    StakeholderRegistry private registry;
+
+    // Reference to the DisputeManager (if needed)
+    DisputeManager private disputeManager;
+
+    // Reference to the ProductManager
+    ProductManager public productManager;
+
+
+    // Constant base alpha, expressed as an integer percentage (e.g., 10 means 10%)
+    uint256 public constant BASE_ALPHA = 1;
+    // Precision constant for fixed-point arithmetic
+    uint256 public constant PRECISION = 1e18;
+    
+    uint256 public constant REWARD_AMOUNT = 10 * 1e18; // Fixed reward: 10 PTK
+
+    IERC20 public token;
+
+    /**
+     * @dev Enum of all possible score types, consolidated from your table:
+     *
+     *  - Supplier (scored by Factory): TRUST, DELIVERY_SPEED, MATERIAL_QUALITY
+     *  - Factory (scored by Consumer): PRODUCT_QUALITY, WARRANTY, ECO_RATING
+     *  - Retailer (scored by Distributor): PACKAGING, TRANSPARENCY, ACCURACY
+     *  - Distributor (scored by Consumer): DELIVERY, PRICE_FAIRNESS, RETURN_POLICY
+     */
+    enum ScoreType {
+        TRUST,              // 0
+        DELIVERY_SPEED,     // 1
+        MATERIAL_QUALITY,   // 2
+        PRODUCT_QUALITY,    // 3
+        WARRANTY,           // 4
+        ECO_RATING,         // 5
+        PACKAGING,          // 6
+        TRANSPARENCY,       // 7
+        ACCURACY,           // 8
+        DELIVERY,           // 9
+        PRICE_FAIRNESS,     // 10
+        RETURN_POLICY       // 11
+    }
+
+    /**
+     * @dev Structure to hold an individual rating record.
+     */
+    struct Score {
+        ScoreType scoreType;
+        uint256 value;        // Using uint256 for fixed-point values
+        address rater;
+        uint256 timestamp;
+    }
+
+    // Mapping from stakeholderAddress to array of all scores received.
+    mapping(address => Score[]) private stakeholderScores;
+
+    // Global score per score type, tracked as an EMA.
+    mapping(address => mapping(ScoreType => uint256)) public globalScoresByType;
+    // Count of ratings for each stakeholder and score type.
+    mapping(address => mapping(ScoreType => uint256)) private scoreCountsByType;
+
+    // Confidence score for factories and retailers (0..100).
+    mapping(address => uint256) public confidenceScores;
+
+    // Score history with unique IDs.
+    uint256 private scoreIdCounter;
+    struct ScoreRecord {
+        ScoreType scoreType;
+        uint256 value;
+        address rater;
+        uint256 timestamp;
+    }
+    mapping(uint256 => ScoreRecord) private scoreHistory;
+    mapping(address => uint256[]) private stakeholderScoreIds;
+
+    // Event emitted whenever a new score is assigned.
+    event ScoreAssigned(
+        address indexed rater,
+        address indexed rated,
+        ScoreType scoreType,
+        uint256 value,
+        uint256 timestamp,
+        uint256 scoreId
+    );
+
+    /**
+     * @dev Constructor sets references to StakeholderRegistry and DisputeManager.
+     */
+    constructor (address _registryAddress, address _disputeManagerAddress, address _token, address _productManagerAddress) Ownable(msg.sender) {
+        registry = StakeholderRegistry(_registryAddress);
+        disputeManager = DisputeManager(payable(_disputeManagerAddress));
+        token = IERC20(_token);
+        productManager = ProductManager(_productManagerAddress);
+    }
+
+    /**
+     * @notice Rate a stakeholder with a specific score type and numeric value.
+     */
+    function rateStakeholder(
+        address _rated,
+        ScoreType _scoreType,
+        uint8 _value
+    ) external {
+        require(_value > 0 && _value <= 10, "Score value must be between 1 and 10");
+        require(registry.isRegistered(_rated), "Rated stakeholder not registered");
+
+        // Identify roles of rater and rated.
+        StakeholderRegistry.Role raterRole = registry.getRole(tx.origin);
+        StakeholderRegistry.Role ratedRole = registry.getRole(_rated);
+
+        require(raterRole != StakeholderRegistry.Role.None, "Rater not valid");
+        require(ratedRole != StakeholderRegistry.Role.None, "Rated not valid");
+        require(
+            canRate(raterRole, ratedRole, _scoreType),
+            "Invalid role or score type for this rating"
+        );
+
+        //initialize condifenceScores
+        if (confidenceScores[tx.origin] == 0) {
+            confidenceScores[tx.origin] = 100;
+        }
+
+        // Compute the new exponential moving average (EMA) for this score type.
+        uint256 newEMA;
+        if (scoreCountsByType[_rated][_scoreType] == 0) {
+            // First rating: set EMA to the raw value scaled by PRECISION.
+            newEMA = uint256(_value) * PRECISION;
+        } else {
+            uint effectiveAlpha;
+            if (raterRole == StakeholderRegistry.Role.Factory || raterRole == StakeholderRegistry.Role.Retailer) {
+                effectiveAlpha = (BASE_ALPHA * confidenceScores[tx.origin]) / 100;
+            } else {
+                effectiveAlpha = BASE_ALPHA;
+            }
+            newEMA = (effectiveAlpha * (uint256(_value) * PRECISION) + (100 - effectiveAlpha) * globalScoresByType[_rated][_scoreType]) / 100;
+        }
+        globalScoresByType[_rated][_scoreType] = newEMA;
+        scoreCountsByType[_rated][_scoreType]++;
+
+        Score memory newScore = Score({
+            scoreType: _scoreType,
+            value: newEMA,
+            rater: tx.origin,
+            timestamp: block.timestamp
+        });
+        stakeholderScores[_rated].push(newScore);
+
+        scoreIdCounter++;
+        uint256 newScoreId = scoreIdCounter;
+        scoreHistory[newScoreId] = ScoreRecord({
+            scoreType: _scoreType,
+            value: newEMA,
+            rater: tx.origin,
+            timestamp: block.timestamp
+        });
+        stakeholderScoreIds[_rated].push(newScoreId);
+
+        emit ScoreAssigned(tx.origin, _rated, _scoreType, newEMA, block.timestamp, newScoreId);
+
+        // handle returning of small reward for article review that was included in the initial price of the device
+        if(raterRole == StakeholderRegistry.Role.Consumer && ratedRole == StakeholderRegistry.Role.Factory) {
+            require(address(token) != address(0), "Token address not set");
+            require(token.balanceOf(address(this)) >= REWARD_AMOUNT, "Insufficient reward funds in contract");
+            bool sent = token.transfer(tx.origin, REWARD_AMOUNT);
+            require(sent, "Token transfer failed");
+        }
+    }
+
+    /**
+     * @dev After a dispute is finalized, call this function to update the rater's
+     *      confidence score using the formula from your image.
+     *
+     * @param _dispute The dispute struct from DisputeManager.
+     *
+     * Requirements:
+     * - The rater must be a Factory or Retailer.
+     */
+    function updateConfidenceAfterDispute(
+        DisputeManager.Dispute memory _dispute
+    ) external onlyOwner {
+        address rater = _dispute.respondent;
+        StakeholderRegistry.Role role = registry.getRole(rater);
+        require(
+            role == StakeholderRegistry.Role.Factory || role == StakeholderRegistry.Role.Retailer,
+            "Confidence score only applies to factories/retailers"
+        );
+
+        if (confidenceScores[rater] == 0) {
+            confidenceScores[rater] = 100;
+        }
+
+        uint votesAgainst = _dispute.votesForChallenger;
+        uint totalVotes = _dispute.votesForChallenger + _dispute.votesForRespondent;
+        if (totalVotes == 0) {
+            return;
+        }
+
+        uint x = (votesAgainst * 100) / totalVotes;
+        uint penaltyFactor = 2 * (x - 50);
+        uint maxPenalty = 20;
+        uint actualPenalty = (penaltyFactor * maxPenalty) / 100;
+        uint oldConfidence = confidenceScores[rater];
+        uint newConfidence = (oldConfidence * (100 - actualPenalty)) / 100;
+
+        confidenceScores[rater] = newConfidence;
+    }
+
+    /**
+     * @notice Returns all scores received by a stakeholder.
+     */
+    function getScores(address _stakeholder)
+        external
+        view
+        returns (Score[] memory)
+    {
+        return stakeholderScores[_stakeholder];
+    }
+
+    /**
+     * @notice Returns score IDs for a stakeholder.
+     */
+    function getStakeholderScoreIds(address _stakeholder)
+        external
+        view
+        returns (uint256[] memory)
+    {
+        return stakeholderScoreIds[_stakeholder];
+    }
+
+    /**
+     * @notice Returns a ScoreRecord by its ID.
+     */
+    function getScoreById(uint256 _scoreId)
+        external
+        view
+        returns (ScoreRecord memory)
+    {
+        return scoreHistory[_scoreId];
+    }
+
+    /**
+     * @dev Checks if a given (raterRole, ratedRole, scoreType) combination is valid.
+     */
+    function canRate(
+        StakeholderRegistry.Role raterRole,
+        StakeholderRegistry.Role ratedRole,
+        ScoreType scoreType
+    ) internal pure returns (bool) {
+        if (ratedRole == StakeholderRegistry.Role.Supplier && raterRole == StakeholderRegistry.Role.Factory) {
+            return (
+                scoreType == ScoreType.TRUST ||
+                scoreType == ScoreType.DELIVERY_SPEED ||
+                scoreType == ScoreType.MATERIAL_QUALITY
+            );
+        }
+        if (ratedRole == StakeholderRegistry.Role.Factory && raterRole == StakeholderRegistry.Role.Consumer) {
+            return (
+                scoreType == ScoreType.PRODUCT_QUALITY ||
+                scoreType == ScoreType.WARRANTY ||
+                scoreType == ScoreType.ECO_RATING
+            );
+        }
+        if (ratedRole == StakeholderRegistry.Role.Distributor && raterRole == StakeholderRegistry.Role.Retailer) {
+            return (
+                scoreType == ScoreType.PACKAGING ||
+                scoreType == ScoreType.TRANSPARENCY ||
+                scoreType == ScoreType.ACCURACY
+            );
+        }
+        if (ratedRole == StakeholderRegistry.Role.Retailer && raterRole == StakeholderRegistry.Role.Consumer) {
+            return (
+                scoreType == ScoreType.DELIVERY ||
+                scoreType == ScoreType.PRICE_FAIRNESS ||
+                scoreType == ScoreType.RETURN_POLICY
+            );
+        }
+        return false;
+    }
+
+    /**
+     * @notice Sets a manual score for a stakeholder without any verification.
+     *         This function is intended for administrative use (e.g., seeding the database).
+     * @param _stakeholder The address of the stakeholder.
+     * @param _scoreType The score type.
+     * @param _newScore The new score value (should be scaled by PRECISION, e.g., 8 * PRECISION for a score of 8).
+     */
+    function setManualScore(
+        address _stakeholder,
+        ScoreType _scoreType,
+        uint256 _newScore
+    ) external {
+        // Set the global score manually
+        globalScoresByType[_stakeholder][_scoreType] = _newScore;
+        // Reset the count for this score type (or set it to 1 to indicate manual update)
+        scoreCountsByType[_stakeholder][_scoreType] = 1;
+
+        // Record a manual score entry in the score history
+        scoreIdCounter++;
+        uint256 manualScoreId = scoreIdCounter;
+        scoreHistory[manualScoreId] = ScoreRecord({
+            scoreType: _scoreType,
+            value: _newScore,
+            rater: msg.sender,
+            timestamp: block.timestamp
+        });
+        stakeholderScoreIds[_stakeholder].push(manualScoreId);
+
+        emit ScoreAssigned(msg.sender, _stakeholder, _scoreType, _newScore, block.timestamp, manualScoreId);
+    }
+
+
+    /**
+ * @dev Returns an array of applicable score type IDs for the given stakeholder address.
+ * For example, if the stakeholder is a retailer (role = 4), it returns [10, 11, 12].
+ * You can extend this function to support additional roles.
+ * @param stakeholder The address of the stakeholder.
+ * @return An array of score type IDs.
+ */
+function getApplicableScoreTypes(address stakeholder) public view returns (uint8[] memory) {
+    uint256 role = uint256(registry.getRole(stakeholder));
+    uint8[] memory scoreTypes;
+
+    if (role == 1) {
+    scoreTypes = new uint8[](3);
+        scoreTypes[0] = 0;
+        scoreTypes[1] = 1;
+        scoreTypes[2] = 2;
+    } else if (role == 2) {
+        scoreTypes = new uint8[](3);
+        scoreTypes[0] = 3;
+        scoreTypes[1] = 4;
+        scoreTypes[2] = 5;
+    } else if (role == 3) {
+        scoreTypes = new uint8[](3);
+        scoreTypes[0] = 6;
+        scoreTypes[1] = 7;
+        scoreTypes[2] = 8;
+    } else if (role == 4) {
+        scoreTypes = new uint8[](3);
+        scoreTypes[0] = 9;
+        scoreTypes[1] = 10;
+        scoreTypes[2] = 11;
+    } 
+    return scoreTypes;
+
+}
+/**
+ * @notice Returns an array of global scores for the given stakeholder based on the applicable score types.
+ * @param stakeholder The address of the stakeholder.
+ * @return An array of global score values.
+ */
+function getStakeholderGlobalScores(address stakeholder) external view returns (uint256[] memory) {
+    // Retrieve the applicable score types for the stakeholder.
+    uint8[] memory types = getApplicableScoreTypes(stakeholder);
+    // Create an array to hold the global scores for these score types.
+    uint256[] memory scores = new uint256[](types.length);
+    
+    // Loop over the applicable score types.
+    for (uint256 i = 0; i < types.length; i++) {
+        // Convert the uint8 score type to the ScoreType enum and retrieve the global score.
+        scores[i] = globalScoresByType[stakeholder][ScoreType(types[i])];
+    }
+    
+    return scores;
+}
+
+}
+
+
+
+
+
+
+
+