--- conflicted
+++ resolved
@@ -1,374 +1,340 @@
-import React, { useEffect, useState } from 'react';
-import { useAccount } from 'wagmi';
-import { useStakeholderRegistry } from '../hooks/useStakeholderRegistry';
-import { useGetProductsByOwner, useProductManager } from '../hooks/useProductManager';
-import { useScoreEngine } from '../hooks/useScoreEngine';
-import { useToken } from '../hooks/useToken';
-import './Dashboard.css';
-
-export default function Dashboard() {
-  const { address, isConnected } = useAccount();
-  const { getStakeholderType } = useStakeholderRegistry();
-  const { getGlobalScore, getApplicableScoreTypes } = useScoreEngine();
-
-  // Product Manager hooks
-  const { products, error: productsError, isPending: productsLoading } = useGetProductsByOwner(address);
-  const { updateProductMetadata, getProductDetails, mintProduct } = useProductManager();
-
-  // State for role, stakeholder errors, etc.
-  const [role, setRole] = useState(null);
-  const [stakeholderError, setStakeholderError] = useState(null);
-
-  // States for updating/creating product metadata
-  const [productIdInput, setProductIdInput] = useState('');
-  const [productMetadataInput, setProductMetadataInput] = useState('');
-  const [newProductMetadata, setNewProductMetadata] = useState('');
-
-  // State for scores
-  const [scores, setScores] = useState([]);
-  const [scoresFetched, setScoresFetched] = useState(false);
-
-  // Array to hold product details (including metadata)
-  const [productDetailsList, setProductDetailsList] = useState([]);
-  const [detailsFetched, setDetailsFetched] = useState(false);
-
-  // State for token balance and buying tokens
-  const [tokenBalance, setTokenBalance] = useState(0);
-  const [balanceFetched, setBalanceFetched] = useState(false);
-  const [buyAmount, setBuyAmount] = useState('');
-  const [message, setMessage] = useState('');
-
-  // Score type mapping
-  const scoreTypeMapping = {
-    0: 'Trust',
-    1: 'Delivery speed',
-    2: 'Material quality',
-    3: 'Product quality',
-    4: 'Warranty',
-    5: 'Eco rating',
-    6: 'Packaging',
-    7: 'Transparency',
-    8: 'Accuracy',
-    9: 'Delivery',
-    10: 'Price fairness',
-    11: 'Return policy',
-  };
-
-  // Token hooks
-  const { balanceOf, buy } = useToken();
-
-  // Fetch user's stakeholder role (only once per address)
-  useEffect(() => {
-    async function fetchDetails() {
-      if (!address) return;
-      try {
-        const typeNum = await getStakeholderType(address);
-        const roleMap = {
-          0: 'None',
-          1: 'Supplier',
-          2: 'Factory',
-          3: 'Distributor',
-          4: 'Retailer',
-          5: 'Consumer',
-        };
-        setRole(roleMap[Number(typeNum)] || 'Unknown');
-      } catch (err) {
-        console.error('Failed to get stakeholder type:', err);
-        setStakeholderError('Stakeholder not registered');
-        setRole('Not Registered');
-      }
-    }
-    if (role === null) {
-      fetchDetails();
-    }
-  }, [address, getStakeholderType, role]);
-  useEffect(() => {
-    setScoresFetched(false);
-  }, [address, role]);
-
-<<<<<<< HEAD
-// Fetch scores (only once per address) - but skip for Consumers
-useEffect(() => {
-  async function fetchApplicableScores() {
-    if (!address || role === 'Consumer') {
-      setScores([]);
-      setScoresFetched(true);
-      return;
-    }
-    
-    try {
-      const applicableTypes = await getApplicableScoreTypes(address);
-      const scoresData = await Promise.all(
-        applicableTypes.map(async (scoreId) => {
-          const rawScore = await getGlobalScore(address, scoreId);
-          const formattedScore = Number(rawScore) / 1e18;
-          return { name: scoreTypeMapping[scoreId] || `Score ${scoreId}`, value: formattedScore };
-        })
-      );
-      console.log(scoresData);
-      setScores(scoresData);
-      setScoresFetched(true);
-    } catch (err) {
-      console.error('Error fetching scores:', err);
-    }
-  }
-  
-  if (!scoresFetched) {
-    fetchApplicableScores();
-  }
-}, [address, getApplicableScoreTypes, getGlobalScore, scoresFetched, scoreTypeMapping, role]);
-  // Fetch product details when products update (only once)
-=======
-  // 2) Fetch scores (only once per address) - but skip for Consumers
->>>>>>> 1752ef86
-  useEffect(() => {
-    async function fetchApplicableScores() {
-      if (!address || role === 'Consumer') {
-        setScores([]);
-        setScoresFetched(true);
-        return;
-      }
-      try {
-        const applicableTypes = await getApplicableScoreTypes(address);
-        const scoresData = await Promise.all(
-          applicableTypes.map(async (scoreId) => {
-            const rawScore = await getGlobalScore(address, scoreId);
-            const formattedScore = Number(rawScore) / 1e18;
-            return { name: scoreTypeMapping[scoreId] || `Score ${scoreId}`, value: formattedScore };
-          })
-        );
-        setScores(scoresData);
-        setScoresFetched(true);
-      } catch (err) {
-        console.error('Error fetching scores:', err);
-      }
-    }
-    if (!scoresFetched) {
-      fetchApplicableScores();
-    }
-  }, [address, getApplicableScoreTypes, getGlobalScore, scoresFetched, scoreTypeMapping, role]); // 3) Fetch product details when products update (only once)
-    useEffect(() => {
-      async function fetchAllProductDetails() {
-        if (!products || products.length === 0) {
-          setProductDetailsList([]);
-          return;
-        }
-        try {
-          const detailsArray = await Promise.all(
-            products.map(async (productId) => {
-              const details = await getProductDetails(productId);
-              return { id: productId.toString(), metadataURI: details.metadataURI };
-            })
-          );
-          setProductDetailsList(detailsArray);
-          setDetailsFetched(true);
-        } catch (err) {
-          console.error('Error fetching product details:', err);
-          setProductDetailsList([]);
-        }
-      }
-      if (!productsLoading && !productsError && !detailsFetched) {
-        fetchAllProductDetails();
-      }
-    }, [products, productsLoading, productsError, getProductDetails, detailsFetched]);
-
-  // Fetch token balance for all users (not just Factory)
-useEffect(() => {
-  async function fetchBalance() {
-    if (address) {
-      try {
-        const balance = await balanceOf(address);
-        setTokenBalance(Number(balance)/1e18);
-        setBalanceFetched(true);
-      } catch (err) {
-        console.error('Error fetching balance:', err);
-      }
-    }
-  }
-  if (!balanceFetched && address) {
-    fetchBalance();
-  }
-}, [address, balanceOf, balanceFetched]);
-  if (!isConnected) {
-    return (
-      <div className="dashboard-container">
-        <p>Please connect your wallet to view your dashboard.</p>
-      </div>
-    );
-  }
-
-  // Handler for updating product metadata (factory only)
-  const handleUpdateProductMetadata = async () => {
-    try {
-      if (role !== 'Factory') {
-        alert('Only a Factory can update product metadata!');
-        return;
-      }
-      if (!productIdInput) {
-        alert('Please enter a product ID');
-        return;
-      }
-      await updateProductMetadata(productIdInput, productMetadataInput);
-      alert(`Product metadata updated for Product #${productIdInput}`);
-    } catch (err) {
-      console.error('Failed to update product metadata:', err);
-      alert('Metadata update failed!');
-    }
-  };
-
-  // Handler to mint a new product with the given metadata
-  const handleMintProduct = async () => {
-    try {
-      if (!newProductMetadata) {
-        alert('Please enter metadata before minting');
-        return;
-      }
-      await mintProduct(newProductMetadata);
-      alert('Product minted successfully!');
-    } catch (err) {
-      console.error('Error minting product:', err);
-      alert('Mint product failed!');
-    }
-  };
-
-  // Handler to buy tokens
-  const handleBuyTokens = async () => {
-    if (!buyAmount || isNaN(buyAmount) || Number(buyAmount) <= 0) {
-      setMessage('Enter a valid token amount.');
-      return;
-    }
-    
-    try {
-      // Convert to BigInt for the transaction 
-      const amountBigInt = BigInt(buyAmount*1e18);
-      await buy(amountBigInt); 
-      const newBalance = await balanceOf(address);
-      setTokenBalance(Number(newBalance)/1e18); 
-      setMessage(`Successfully bought ${buyAmount} tokens.`);
-      setBuyAmount('');
-    } catch (err) {
-      console.error('Error buying tokens:', err);
-      setMessage('Transaction failed: ' + err.message);
-    }
-  };
-
-  return (
-    <div className="dashboard-container">
-      <header className="dashboard-header">
-        <h1>Dashboard</h1>
-        <div className="user-info">
-          <span className="role-badge">Role: {role || 'Loading...'}</span>
-          <p className="account-address">Account: {address}</p>
-          {stakeholderError && <p className="error-message">{stakeholderError}</p>}
-        </div>
-      </header>
-
-      {/* Section: Display the user's products as cards */}
-      <section className="dashboard-section">
-        <h2>Your Products</h2>
-        {productsLoading ? (
-          <p>Loading products...</p>
-        ) : productsError ? (
-          <p className="error-message">Failed to load products: {productsError.message}</p>
-        ) : productDetailsList && productDetailsList.length > 0 ? (
-          <div className="cards-container">
-            {productDetailsList.map((item) => (
-              <div key={item.id} className="product-card">
-                <p className="product-id"><strong>Product ID:</strong> {item.id}</p>
-                <p className="product-metadata"><strong>Metadata:</strong> {item.metadataURI}</p>
-              </div>
-            ))}
-          </div>
-        ) : (
-          <p>No products found.</p>
-        )}
-      </section>
-
-      {/* Section: Show applicable scores for this stakeholder (except for Consumers) */}
-{role !== 'Consumer' && (
-  <section className="dashboard-section">
-    <h2>Your Scores</h2>
-    {scores.length === 0 ? (
-      <p>Loading scores...</p>
-    ) : (
-      <ul className="scores-list">
-        {scores.map((score, index) => (
-          <li key={index} className="score-item">
-            <strong>{score.name}:</strong> {score.value.toFixed(2)}
-          </li>
-        ))}
-      </ul>
-    )}
-  </section>
-)}
-
-      {/* Section: Mint a new product (Factory and Supplier) */}
-{(role === 'Factory' || role === 'Supplier') && (
-  <section className="dashboard-section">
-    <h2>Mint a New Product</h2>
-    <div className="metadata-update">
-      <input
-        type="text"
-        className="dashboard-input"
-        value={newProductMetadata}
-        onChange={(e) => setNewProductMetadata(e.target.value)}
-        placeholder="Enter product metadata URI"
-      />
-      <button className="btn btn-primary" onClick={handleMintProduct}>
-        Mint Product
-      </button>
-    </div>
-  </section>
-)}
-
-      {/* Section: Update product metadata (Factory only) */}
-      {role === 'Factory' && (
-        <section className="dashboard-section">
-          <h2>Update Product Metadata</h2>
-          <div className="metadata-update">
-            <input
-              type="text"
-              className="dashboard-input"
-              value={productIdInput}
-              onChange={(e) => setProductIdInput(e.target.value)}
-              placeholder="Enter product ID"
-            />
-            <input
-              type="text"
-              className="dashboard-input"
-              value={productMetadataInput}
-              onChange={(e) => setProductMetadataInput(e.target.value)}
-              placeholder="Enter new metadata URI"
-            />
-            <button className="btn btn-primary" onClick={handleUpdateProductMetadata}>
-              Update Product Metadata
-            </button>
-          </div>
-        </section>
-      )}
-
-      {/* Section: Token Balance (visible to all users) */}
-<section className="dashboard-section token-section">
-  <h2>Your Token Balance</h2>
-  <p>Balance: {tokenBalance}</p>
-  
-  {/* Buy tokens functionality (Factory only) */}
-  {role === 'Factory' && (
-    <div className="token-buy">
-      <input
-        type="text"
-        className="dashboard-input"
-        placeholder="Amount of tokens to buy"
-        value={buyAmount}
-        onChange={(e) => setBuyAmount(e.target.value)}
-      />
-      <button className="btn btn-primary" onClick={handleBuyTokens}>
-        Buy Tokens
-      </button>
-      {message && <p className="message">{message}</p>}
-    </div>
-  )}
-</section>
-    </div>
-  );
-}
+import React, { useEffect, useState } from 'react';
+import { useAccount } from 'wagmi';
+import { useStakeholderRegistry } from '../hooks/useStakeholderRegistry';
+import { useGetProductsByOwner, useProductManager } from '../hooks/useProductManager';
+import { useScoreEngine } from '../hooks/useScoreEngine';
+import { useToken } from '../hooks/useToken';
+import './Dashboard.css';
+
+export default function Dashboard() {
+  const { address, isConnected } = useAccount();
+  const { getStakeholderType } = useStakeholderRegistry();
+  const { getGlobalScore, getApplicableScoreTypes } = useScoreEngine();
+
+  // Product Manager hooks
+  const { products, error: productsError, isPending: productsLoading } = useGetProductsByOwner(address);
+  const { updateProductMetadata, getProductDetails, mintProduct } = useProductManager();
+
+  // State for role, stakeholder errors, etc.
+  const [role, setRole] = useState(null);
+  const [stakeholderError, setStakeholderError] = useState(null);
+
+  // States for updating/creating product metadata
+  const [productIdInput, setProductIdInput] = useState('');
+  const [productMetadataInput, setProductMetadataInput] = useState('');
+  const [newProductMetadata, setNewProductMetadata] = useState('');
+
+  // State for scores
+  const [scores, setScores] = useState([]);
+  const [scoresFetched, setScoresFetched] = useState(false);
+
+  // Array to hold product details (including metadata)
+  const [productDetailsList, setProductDetailsList] = useState([]);
+  const [detailsFetched, setDetailsFetched] = useState(false);
+
+  // State for token balance and buying tokens
+  const [tokenBalance, setTokenBalance] = useState(0);
+  const [balanceFetched, setBalanceFetched] = useState(false);
+  const [buyAmount, setBuyAmount] = useState('');
+  const [message, setMessage] = useState('');
+
+  // Score type mapping
+  const scoreTypeMapping = {
+    0: 'Trust',
+    1: 'Delivery speed',
+    2: 'Material quality',
+    3: 'Product quality',
+    4: 'Warranty',
+    5: 'Eco rating',
+    6: 'Packaging',
+    7: 'Transparency',
+    8: 'Accuracy',
+    9: 'Delivery',
+    10: 'Price fairness',
+    11: 'Return policy',
+  };
+
+  // Token hooks
+  const { balanceOf, buy } = useToken();
+
+  // Fetch user's stakeholder role (only once per address)
+  useEffect(() => {
+    async function fetchDetails() {
+      if (!address) return;
+      try {
+        const typeNum = await getStakeholderType(address);
+        const roleMap = {
+          0: 'None',
+          1: 'Supplier',
+          2: 'Factory',
+          3: 'Distributor',
+          4: 'Retailer',
+          5: 'Consumer',
+        };
+        setRole(roleMap[Number(typeNum)] || 'Unknown');
+      } catch (err) {
+        console.error('Failed to get stakeholder type:', err);
+        setStakeholderError('Stakeholder not registered');
+        setRole('Not Registered');
+      }
+    }
+    if (role === null) {
+      fetchDetails();
+    }
+  }, [address, getStakeholderType, role]);
+  useEffect(() => {
+    setScoresFetched(false);
+  }, [address, role]);
+
+  // 2) Fetch scores (only once per address) - but skip for Consumers
+  useEffect(() => {
+    async function fetchApplicableScores() {
+      if (!address || role === 'Consumer') {
+        setScores([]);
+        setScoresFetched(true);
+        return;
+      }
+      try {
+        const applicableTypes = await getApplicableScoreTypes(address);
+        const scoresData = await Promise.all(
+          applicableTypes.map(async (scoreId) => {
+            const rawScore = await getGlobalScore(address, scoreId);
+            const formattedScore = Number(rawScore) / 1e18;
+            return { name: scoreTypeMapping[scoreId] || `Score ${scoreId}`, value: formattedScore };
+          })
+        );
+        setScores(scoresData);
+        setScoresFetched(true);
+      } catch (err) {
+        console.error('Error fetching scores:', err);
+      }
+    }
+    if (!scoresFetched) {
+      fetchApplicableScores();
+    }
+  }, [address, getApplicableScoreTypes, getGlobalScore, scoresFetched, scoreTypeMapping, role]); // 3) Fetch product details when products update (only once)
+    useEffect(() => {
+      async function fetchAllProductDetails() {
+        if (!products || products.length === 0) {
+          setProductDetailsList([]);
+          return;
+        }
+        try {
+          const detailsArray = await Promise.all(
+            products.map(async (productId) => {
+              const details = await getProductDetails(productId);
+              return { id: productId.toString(), metadataURI: details.metadataURI };
+            })
+          );
+          setProductDetailsList(detailsArray);
+          setDetailsFetched(true);
+        } catch (err) {
+          console.error('Error fetching product details:', err);
+          setProductDetailsList([]);
+        }
+      }
+      if (!productsLoading && !productsError && !detailsFetched) {
+        fetchAllProductDetails();
+      }
+    }, [products, productsLoading, productsError, getProductDetails, detailsFetched]);
+
+  // Fetch token balance for all users (not just Factory)
+useEffect(() => {
+  async function fetchBalance() {
+    if (address) {
+      try {
+        const balance = await balanceOf(address);
+        setTokenBalance(Number(balance)/1e18);
+        setBalanceFetched(true);
+      } catch (err) {
+        console.error('Error fetching balance:', err);
+      }
+    }
+  }
+  if (!balanceFetched && address) {
+    fetchBalance();
+  }
+}, [address, balanceOf, balanceFetched]);
+  if (!isConnected) {
+    return (
+      <div className="dashboard-container">
+        <p>Please connect your wallet to view your dashboard.</p>
+      </div>
+    );
+  }
+
+  // Handler for updating product metadata (factory only)
+  const handleUpdateProductMetadata = async () => {
+    try {
+      if (role !== 'Factory') {
+        alert('Only a Factory can update product metadata!');
+        return;
+      }
+      if (!productIdInput) {
+        alert('Please enter a product ID');
+        return;
+      }
+      await updateProductMetadata(productIdInput, productMetadataInput);
+      alert(`Product metadata updated for Product #${productIdInput}`);
+    } catch (err) {
+      console.error('Failed to update product metadata:', err);
+      alert('Metadata update failed!');
+    }
+  };
+
+  // Handler to mint a new product with the given metadata
+  const handleMintProduct = async () => {
+    try {
+      if (!newProductMetadata) {
+        alert('Please enter metadata before minting');
+        return;
+      }
+      await mintProduct(newProductMetadata);
+      alert('Product minted successfully!');
+    } catch (err) {
+      console.error('Error minting product:', err);
+      alert('Mint product failed!');
+    }
+  };
+
+  // Handler to buy tokens
+  const handleBuyTokens = async () => {
+    if (!buyAmount || isNaN(buyAmount) || Number(buyAmount) <= 0) {
+      setMessage('Enter a valid token amount.');
+      return;
+    }
+    
+    try {
+      // Convert to BigInt for the transaction 
+      const amountBigInt = BigInt(buyAmount*1e18);
+      await buy(amountBigInt); 
+      const newBalance = await balanceOf(address);
+      setTokenBalance(Number(newBalance)/1e18); 
+      setMessage(`Successfully bought ${buyAmount} tokens.`);
+      setBuyAmount('');
+    } catch (err) {
+      console.error('Error buying tokens:', err);
+      setMessage('Transaction failed: ' + err.message);
+    }
+  };
+
+  return (
+    <div className="dashboard-container">
+      <header className="dashboard-header">
+        <h1>Dashboard</h1>
+        <div className="user-info">
+          <span className="role-badge">Role: {role || 'Loading...'}</span>
+          <p className="account-address">Account: {address}</p>
+          {stakeholderError && <p className="error-message">{stakeholderError}</p>}
+        </div>
+      </header>
+
+      {/* Section: Display the user's products as cards */}
+      <section className="dashboard-section">
+        <h2>Your Products</h2>
+        {productsLoading ? (
+          <p>Loading products...</p>
+        ) : productsError ? (
+          <p className="error-message">Failed to load products: {productsError.message}</p>
+        ) : productDetailsList && productDetailsList.length > 0 ? (
+          <div className="cards-container">
+            {productDetailsList.map((item) => (
+              <div key={item.id} className="product-card">
+                <p className="product-id"><strong>Product ID:</strong> {item.id}</p>
+                <p className="product-metadata"><strong>Metadata:</strong> {item.metadataURI}</p>
+              </div>
+            ))}
+          </div>
+        ) : (
+          <p>No products found.</p>
+        )}
+      </section>
+
+      {/* Section: Show applicable scores for this stakeholder (except for Consumers) */}
+{role !== 'Consumer' && (
+  <section className="dashboard-section">
+    <h2>Your Scores</h2>
+    {scores.length === 0 ? (
+      <p>Loading scores...</p>
+    ) : (
+      <ul className="scores-list">
+        {scores.map((score, index) => (
+          <li key={index} className="score-item">
+            <strong>{score.name}:</strong> {score.value.toFixed(2)}
+          </li>
+        ))}
+      </ul>
+    )}
+  </section>
+)}
+
+      {/* Section: Mint a new product (Factory and Supplier) */}
+{(role === 'Factory' || role === 'Supplier') && (
+  <section className="dashboard-section">
+    <h2>Mint a New Product</h2>
+    <div className="metadata-update">
+      <input
+        type="text"
+        className="dashboard-input"
+        value={newProductMetadata}
+        onChange={(e) => setNewProductMetadata(e.target.value)}
+        placeholder="Enter product metadata URI"
+      />
+      <button className="btn btn-primary" onClick={handleMintProduct}>
+        Mint Product
+      </button>
+    </div>
+  </section>
+)}
+
+      {/* Section: Update product metadata (Factory only) */}
+      {role === 'Factory' && (
+        <section className="dashboard-section">
+          <h2>Update Product Metadata</h2>
+          <div className="metadata-update">
+            <input
+              type="text"
+              className="dashboard-input"
+              value={productIdInput}
+              onChange={(e) => setProductIdInput(e.target.value)}
+              placeholder="Enter product ID"
+            />
+            <input
+              type="text"
+              className="dashboard-input"
+              value={productMetadataInput}
+              onChange={(e) => setProductMetadataInput(e.target.value)}
+              placeholder="Enter new metadata URI"
+            />
+            <button className="btn btn-primary" onClick={handleUpdateProductMetadata}>
+              Update Product Metadata
+            </button>
+          </div>
+        </section>
+      )}
+
+      {/* Section: Token Balance (visible to all users) */}
+<section className="dashboard-section token-section">
+  <h2>Your Token Balance</h2>
+  <p>Balance: {tokenBalance}</p>
+  
+  {/* Buy tokens functionality (Factory only) */}
+  {role === 'Factory' && (
+    <div className="token-buy">
+      <input
+        type="text"
+        className="dashboard-input"
+        placeholder="Amount of tokens to buy"
+        value={buyAmount}
+        onChange={(e) => setBuyAmount(e.target.value)}
+      />
+      <button className="btn btn-primary" onClick={handleBuyTokens}>
+        Buy Tokens
+      </button>
+      {message && <p className="message">{message}</p>}
+    </div>
+  )}
+</section>
+    </div>
+  );
+}